#!/usr/bin/env python

import glob, json, math, os, shutil
from distutils.spawn import find_executable
from mrtrix3 import app, file, fsl, image, path, run


is_container = os.path.exists('/version')
__version__ = 'BIDS-App \'MRtrix3_connectome\' version {}'.format(open('/version').read()) if is_container else 'BIDS-App \'MRtrix3_connectome\' standalone'
option_prefix = '--' if is_container else '-'


def runSubject(bids_dir, label, output_prefix):

  output_dir = os.path.join(output_prefix, label)
  if os.path.exists(output_dir):
    shutil.rmtree(output_dir)
  os.makedirs(output_dir)
  os.makedirs(os.path.join(output_dir, 'connectome'))
  os.makedirs(os.path.join(output_dir, 'dwi'))

  fsl_path = os.environ.get('FSLDIR', '')
  if not fsl_path:
    app.error('Environment variable FSLDIR is not set; please run appropriate FSL configuration script')

  flirt_cmd = fsl.exeName('flirt')
  fslanat_cmd = fsl.exeName('fsl_anat')
  fsl_suffix = fsl.suffix()

  unring_cmd = 'unring.a64'
  if not find_executable(unring_cmd):
    app.console('Command \'' + unring_cmd + '\' not found; cannot perform Gibbs ringing removal')
    unring_cmd = ''

  dwibiascorrect_algo = '-ants'
  if not find_executable('N4BiasFieldCorrection'):
    # Can't use findFSLBinary() here, since we want to proceed even if it's not found
    if find_executable('fast') or find_executable('fsl5.0-fast'):
      dwibiascorrect_algo = '-fsl'
      app.console('Could not find ANTs program N4BiasFieldCorrection; '
                  'using FSL FAST for bias field correction')
    else:
      dwibiascorrect_algo = ''
      app.warn('Could not find ANTs program \'N4BiasFieldCorrection\' or FSL program \'fast\'; '
               'will proceed without performing DWI bias field correction')

  if not app.args.parcellation:
    app.error('For participant-level analysis, desired parcellation must be provided using the -parcellation option')

  parc_image_path = ''
  parc_lut_file = ''
  mrtrix_lut_file = os.path.join(os.path.dirname(os.path.abspath(app.__file__)),
                                 os.pardir,
                                 os.pardir,
                                 'share',
                                 'mrtrix3',
                                 'labelconvert')

  if app.args.parcellation == 'fs_2005' or app.args.parcellation == 'fs_2009':
    if not 'FREESURFER_HOME' in os.environ:
      app.error('Environment variable FREESURFER_HOME not set; please verify FreeSurfer installation')
    reconall_path = find_executable('recon-all')
    if not reconall_path:
      app.error('Could not find FreeSurfer script recon-all; please verify FreeSurfer installation')
    # Query contents of recon-all script, looking for "-openmp" and "-parallel" occurences
    # Add options to end of recon-all -all call, based on which of these options are available
    #   as well as the value of app.nthreads
    # - In 5.3.0, just the -openmp option is available
    # - In 6.0.0, -openmp needs to be preceded by -parallel
    reconall_multithread_options = []
    if app.nthreads is not None and app.nthreads != 0:
      with open(reconall_path, 'r') as f:
        reconall_text = f.read().splitlines()
      for line in reconall_text:
        line = line.strip()
        if line == 'case \"-parallel\":':
          reconall_multithread_options = [ '-parallel' ].extend(reconall_multithread_options)
        # If number of threads in this script is not being explicitly controlled,
        #   allow recon-all to use its own default number of threads
        elif line == 'case \"-openmp\":' and app.nthreads is not None:
          reconall_multithread_options = reconall_multithread_options.extend([ '-openmp', str(app.nthreads) ])
    if reconall_multithread_options:
      reconall_multithread_options = ' ' + ' '.join(reconall_multithread_options)
    else:
      reconall_multithread_options = ''
    parc_lut_file = os.path.join(os.environ['FREESURFER_HOME'], 'FreeSurferColorLUT.txt')
    if app.args.parcellation == 'fs_2005':
      mrtrix_lut_file = os.path.join(mrtrix_lut_file, 'fs_default.txt')
    else:
      mrtrix_lut_file = os.path.join(mrtrix_lut_file, 'fs_a2009s.txt')

  if app.args.parcellation == 'aal' or app.args.parcellation == 'aal2':
    mni152_path = os.path.join(fsl_path, 'data', 'standard', 'MNI152_T1_1mm.nii.gz')
    if not os.path.isfile(mni152_path):
      app.error('Could not find MNI152 template image within FSL installation (expected location: ' + mni152_path + ')')
    if app.args.parcellation == 'aal':
      parc_image_path = os.path.abspath(os.path.join(os.sep, 'opt', 'aal', 'ROI_MNI_V4.nii'))
      parc_lut_file = os.path.abspath(os.path.join(os.sep, 'opt', 'aal', 'ROI_MNI_V4.txt'))
      mrtrix_lut_file = os.path.join(mrtrix_lut_file, 'aal.txt')
    else:
      parc_image_path = os.path.abspath(os.path.join(os.sep, 'opt', 'aal', 'ROI_MNI_V5.nii'))
      parc_lut_file = os.path.abspath(os.path.join(os.sep, 'opt', 'aal', 'ROI_MNI_V5.txt'))
      mrtrix_lut_file = os.path.join(mrtrix_lut_file, 'aal2.txt')

  if parc_image_path and not os.path.isfile(parc_image_path):
    if app.args.atlas_path:
      parc_image_path = [ parc_image_path, os.path.join(os.path.dirname(app.args.atlas_path), os.path.basename(parc_image_path)) ]
      if os.path.isfile(parc_image_path[1]):
        parc_image_path = parc_image_path[1]
      else:
        app.error('Could not find parcellation image (tested locations: ' + str(parc_image_path) + ')')
    else:
      app.error('Could not find parcellation image (expected location: ' + parc_image_path + ')')
  if not os.path.isfile(parc_lut_file):
    if app.args.atlas_path:
      parc_lut_file = [ parc_lut_file, os.path.join(os.path.dirname(app.args.atlas_path), os.path.basename(parc_lut_file)) ]
      if os.path.isfile(parc_lut_file[1]):
        parc_lut_file = parc_lut_file[1]
      else:
        app.error('Could not find parcellation lookup table file (tested locations: ' + str(parc_lut_file) + ')')
    else:
      app.error('Could not find parcellation lookup table file (expected location: ' + parc_lut_file + ')')
  if not os.path.exists(mrtrix_lut_file):
    app.error('Could not find MRtrix3 connectome lookup table file (expected location: ' + mrtrix_lut_file + ')')

  app.makeTempDir()

  # Need to perform an initial import of JSON data using mrconvert; so let's grab the diffusion gradient table as well
  # If no bvec/bval present, need to go down the directory listing
  # Only try to import JSON file if it's actually present
  #   direction in the acquisition they'll need to be split across multiple files
  # May need to concatenate more than one input DWI, since if there's more than one phase-encode direction
  #   in the acquired DWIs (i.e. not just those used for estimating the inhomogeneity field), they will
  #   need to be stored as separate NIfTI files in the 'dwi/' directory.
  dwi_image_list = glob.glob(os.path.join(bids_dir, label, 'dwi', label) + '*_dwi.nii*')
  dwi_index = 1
  for entry in dwi_image_list:
    # os.path.split() falls over with .nii.gz extensions; only removes the .gz
    prefix = entry.split(os.extsep)[0]
    if os.path.isfile(prefix + '.bval') and os.path.isfile(prefix + '.bvec'):
      prefix = prefix + '.'
    else:
      prefix = os.path.join(bids_dir, 'dwi')
      if not (os.path.isfile(prefix + 'bval') and os.path.isfile(prefix + 'bvec')):
        app.error('Unable to locate valid diffusion gradient table for image \'' + entry + '\'')
    grad_import_option = ' -fslgrad ' + prefix + 'bvec ' + prefix + 'bval'
    json_path = prefix + 'json'
    if os.path.isfile(json_path):
      json_import_option = ' -json_import ' + json_path
    else:
      json_import_option = ''
    run.command('mrconvert ' + entry + grad_import_option + json_import_option
                + ' ' + path.toTemp('dwi' + str(dwi_index) + '.mif', True))
    dwi_index += 1

  # Go hunting for reversed phase-encode data dedicated to field map estimation
  fmap_image_list = []
  fmap_dir = os.path.join(bids_dir, label, 'fmap')
  fmap_index = 1
  if os.path.isdir(fmap_dir):
    if app.args.preprocessed:
      app.error('fmap/ directory detected for subject \'' + label + '\' despite use of ' + option_prefix + 'preprocessed option')
    fmap_image_list = glob.glob(os.path.join(fmap_dir, label) + '_dir-*_epi.nii*')
    for entry in fmap_image_list:
      prefix = entry.split(os.extsep)[0]
      json_path = prefix + '.json'
      with open(json_path, 'r') as f:
        json_elements = json.load(f)
      if 'IntendedFor' in json_elements and not any(i.endswith(json_elements['IntendedFor']) for i in dwi_image_list):
        app.console('Image \'' + entry + '\' is not intended for use with DWIs; skipping')
        continue
      if os.path.isfile(json_path):
        json_import_option = ' -json_import ' + json_path
        # fmap files will not come with any gradient encoding in the JSON;
        #   therefore we need to add it manually ourselves so that mrcat / mrconvert can
        #   appropriately handle the table once these images are concatenated with the DWIs
        fmap_image_size = image.Header(entry).size()
        fmap_image_num_volumes = 1 if len(fmap_image_size) == 3 else fmap_image_size[3]
        run.command('mrconvert ' + entry + json_import_option +
                    ' -set_property dw_scheme \"' +
                    '\\n'.join(['0,0,1,0'] * fmap_image_num_volumes) +
                    '\" ' +
                    path.toTemp('fmap' + str(fmap_index) + '.mif', True))
        fmap_index += 1
      else:
        app.warn('No corresponding .json file found for image \'' + entry + '\'; skipping')

    fmap_image_list = [ 'fmap' + str(index) + '.mif' for index in range(1, fmap_index) ]
  # If there's no data in fmap/ directory, need to check to see if there's any phase-encoding
  #   contrast within the input DWI(s)
  elif len(dwi_image_list) < 2 and not app.args.preprocessed:
    app.error('Inadequate data for pre-processing of subject \'' + label + '\': No phase-encoding contrast in input DWIs or fmap/ directory')

  dwi_image_list = [ 'dwi' + str(index) + '.mif' for index in range(1, dwi_index) ]

  # Import anatomical image
  run.command('mrconvert ' + os.path.join(bids_dir, label, 'anat', label + '_T1w.nii.gz') + ' ' +
              path.toTemp('T1.mif', True))

  cwd = os.getcwd()
  app.gotoTempDir()

  dwipreproc_se_epi = ''
  dwipreproc_se_epi_option = ''

  # For automated testing, down-sampled images are used. However, this invalidates the requirements of
  #   both MP-PCA denoising and Gibbs ringing removal. In addition, eddy can still take a long time
  #   despite the down-sampling. Therefore, provide images that have been pre-processed to the stage
  #   where it is still only DWI, JSON & bvecs/bvals that need to be provided.
  if app.args.preprocessed:

    if len(dwi_image_list) > 1:
      app.error('If DWIs have been pre-processed, then only a single DWI file should need to be provided')
    app.console('Skipping MP-PCA denoising, ' + ('Gibbs ringing removal, ' if unring_cmd else '') + 'distortion correction and bias field correction due to use of ' + option_prefix + 'preprocessed option')
    run.function(os.rename, dwi_image_list[0], 'dwi.mif')

  else: # Do initial image pre-processing (denoising, Gibbs ringing removal if available, distortion correction & bias field correction) as normal

    # Concatenate any SE EPI images with the DWIs before denoising (& unringing), then
    #   separate them again after the fact
    dwidenoise_input = 'dwidenoise_input.mif'
    fmap_num_volumes = 0
    if fmap_image_list:
      run.command('mrcat ' + ' '.join(fmap_image_list) + ' fmap_cat.mif -axis 3')
      for i in fmap_image_list:
        file.delTemporary(i)
      fmap_num_volumes = image.Header('fmap_cat.mif').size()[3]
      dwidenoise_input = 'all_cat.mif'
      run.command('mrcat fmap_cat.mif ' + ' '.join(dwi_image_list) + ' ' + dwidenoise_input + ' -axis 3')
      file.delTemporary('fmap_cat.mif')
    else:
      # Even if no explicit fmap images, may still need to concatenate multiple DWI inputs
      if len(dwi_image_list) > 1:
        run.command('mrcat ' + ' '.join(dwi_image_list) + ' ' + dwidenoise_input + ' -axis 3')
      else:
        run.function(shutil.move, dwi_image_list[0], dwidenoise_input)

    for i in dwi_image_list:
      file.delTemporary(i)

    # Step 1: Denoise
    run.command('dwidenoise ' + dwidenoise_input + ' dwi_denoised.' + ('nii' if unring_cmd else 'mif'))
    if unring_cmd:
      run.command('mrinfo ' + dwidenoise_input + ' -json_keyval input.json')
    file.delTemporary(dwidenoise_input)

    # Step 2: Gibbs ringing removal (if available)
    if unring_cmd:
      run.command(unring_cmd + ' dwi_denoised.nii dwi_unring' + fsl_suffix + ' -n 100')
<<<<<<< HEAD
      file.delTempFile('dwi_denoised.nii')
      run.command('mrconvert dwi_unring' + fsl_suffix + ' dwi_unring.mif -json_import input.json')
      file.delTempFile('dwi_unring' + fsl_suffix)
      file.delTempFile('input.json')
=======
      file.delTemporary('dwi_denoised.nii')
      unring_output_path = fsl.findImage('dwi_unring')
      run.command('mrconvert ' + unring_output_path + ' dwi_unring.mif -json_import input.json')
      file.delTemporary(unring_output_path)
      file.delTemporary('input.json')
>>>>>>> dca0a769

    # If fmap images and DWIs have been concatenated, now is the time to split them back apart
    dwipreproc_input = 'dwi_unring.mif' if unring_cmd else 'dwi_denoised.mif'

    if fmap_num_volumes:
      cat_input = 'dwi_unring.mif' if unring_cmd else 'dwi_denoised.mif'
      dwipreproc_se_epi = 'se_epi.mif'
      run.command('mrconvert ' + cat_input + ' ' + dwipreproc_se_epi + ' -coord 3 0:' + str(fmap_num_volumes-1))
      cat_num_volumes = image.Header(cat_input).size()[3]
      run.command('mrconvert ' + cat_input + ' dwipreproc_in.mif -coord 3 ' + str(fmap_num_volumes) + ':' + str(cat_num_volumes-1))
      file.delTemporary(dwipreproc_input)
      dwipreproc_input = 'dwipreproc_in.mif'
      dwipreproc_se_epi_option = ' -se_epi ' + dwipreproc_se_epi

    # Step 3: Distortion correction
    run.command('dwipreproc ' + dwipreproc_input + ' dwi_preprocessed.mif -rpe_header' + dwipreproc_se_epi_option)
    file.delTemporary(dwipreproc_input)
    if dwipreproc_se_epi:
      file.delTemporary(dwipreproc_se_epi)

    # Step 4: Bias field correction
    if dwibiascorrect_algo:
      run.command('dwibiascorrect dwi_preprocessed.mif dwi.mif ' + dwibiascorrect_algo)
      file.delTemporary('dwi_preprocessed.mif')
    else:
      run.function(shutil.move, 'dwi_preprocessed.mif', 'dwi.mif')

  # No longer branching based on whether or not -preprocessed was specified

  # Step 5: Generate a brain mask for DWI
  run.command('dwi2mask dwi.mif dwi_mask.mif')

  # Step 6: Perform brain extraction on the T1 image in its original space
  #         (this is necessary for histogram matching prior to registration)
  #         Use fsl_anat script
  run.command('mrconvert T1.mif T1.nii -stride -1,+2,+3')
  run.command(fslanat_cmd + ' -i T1.nii --noseg --nosubcortseg')
  run.command('mrconvert ' + fsl.findImage('T1.anat' + os.sep + 'T1_biascorr_brain_mask') + ' T1_mask.mif -datatype bit')
  run.command('mrconvert ' + fsl.findImage('T1.anat' + os.sep + 'T1_biascorr_brain') + ' T1_biascorr_brain.mif')
  file.delTemporary('T1.anat')

  # Step 7: Generate target images for T1->DWI registration
  run.command('dwiextract dwi.mif -bzero - | '
              'mrcalc - 0.0 -max - | '
              'mrmath - mean -axis 3 dwi_meanbzero.mif')
  run.command('mrcalc 1 dwi_meanbzero.mif -div dwi_mask.mif -mult - | '
              'mrhistmatch - T1_biascorr_brain.mif dwi_pseudoT1.mif -mask_input dwi_mask.mif -mask_target T1_mask.mif')
  run.command('mrcalc 1 T1_biascorr_brain.mif -div T1_mask.mif -mult - | '
              'mrhistmatch - dwi_meanbzero.mif T1_pseudobzero.mif -mask_input T1_mask.mif -mask_target dwi_mask.mif')

  # Step 8: Perform T1->DWI registration
  #         Note that two registrations are performed: Even though we have a symmetric registration,
  #         generation of the two histogram-matched images means that you will get slightly different
  #         answers depending on which synthesized image & original image you use.
  run.command('mrregister T1_biascorr_brain.mif dwi_pseudoT1.mif -type rigid -mask1 T1_mask.mif -mask2 dwi_mask.mif -rigid rigid_T1_to_pseudoT1.txt')
  file.delTemporary('T1_biascorr_brain.mif')
  run.command('mrregister T1_pseudobzero.mif dwi_meanbzero.mif -type rigid -mask1 T1_mask.mif -mask2 dwi_mask.mif -rigid rigid_pseudobzero_to_bzero.txt')
  file.delTemporary('dwi_meanbzero.mif')
  run.command('transformcalc rigid_T1_to_pseudoT1.txt rigid_pseudobzero_to_bzero.txt average rigid_T1_to_dwi.txt')
  file.delTemporary('rigid_T1_to_pseudoT1.txt')
  file.delTemporary('rigid_pseudobzero_to_bzero.txt')
  run.command('mrtransform T1.mif T1_registered.mif -linear rigid_T1_to_dwi.txt')
  file.delTemporary('T1.mif')
  # Note: Since we're using a mask from fsl_anat (which crops the FoV), but using it as input to 5ttge fsl
  #   (which is receiving the raw T1), we need to resample in order to have the same dimensions between these two
  run.command('mrtransform T1_mask.mif T1_mask_registered.mif -linear rigid_T1_to_dwi.txt -template T1_registered.mif -interp nearest')
  file.delTemporary('T1_mask.mif')

  # Step 9: Generate 5TT image for ACT
  run.command('5ttgen fsl T1_registered.mif 5TT.mif -mask T1_mask_registered.mif')
  file.delTemporary('T1_mask_registered.mif')

  # Step 10: Estimate response functions for spherical deconvolution
  run.command('dwi2response dhollander dwi.mif response_wm.txt response_gm.txt response_csf.txt -mask dwi_mask.mif')

  # Step 11: Determine whether we are working with single-shell or multi-shell data
  shells = [int(round(float(value))) for value in image.mrinfo('dwi.mif', 'shellvalues').strip().split()]
  multishell = (len(shells) > 2)

  # Step 12: Perform spherical deconvolution
  #          Use a dilated mask for spherical deconvolution as a 'safety margin' -
  #          ACT should be responsible for stopping streamlines before they reach the edge of the DWI mask
  run.command('maskfilter dwi_mask.mif dilate dwi_mask_dilated.mif -npass 3')
  if multishell:
    run.command('dwi2fod msmt_csd dwi.mif response_wm.txt FOD_WM.mif response_gm.txt FOD_GM.mif response_csf.txt FOD_CSF.mif '
                '-mask dwi_mask_dilated.mif -lmax 10,0,0')
    file.delTemporary('FOD_GM.mif')
    file.delTemporary('FOD_CSF.mif')
  else:
    # Still use the msmt_csd algorithm with single-shell data: Use hard non-negativity constraint
    # Also incorporate the CSF response to provide some fluid attenuation
    run.command('dwi2fod msmt_csd dwi.mif response_wm.txt FOD_WM.mif response_csf.txt FOD_CSF.mif '
                '-mask dwi_mask_dilated.mif -lmax 10,0')
    file.delTemporary('FOD_CSF.mif')

  # Step 13: Generate the grey matter parcellation
  #          The necessary steps here will vary significantly depending on the parcellation scheme selected
  run.command('mrconvert T1_registered.mif T1_registered.nii -stride +1,+2,+3')
  if app.args.parcellation == 'fs_2005' or app.args.parcellation == 'fs_2009':

    # Run FreeSurfer pipeline on this subject's T1 image
<<<<<<< HEAD
    run.command('recon-all -sd ' + app._tempDir + ' -subjid freesurfer -i T1_registered.nii')
    run.command('recon-all -sd ' + app._tempDir + ' -subjid freesurfer -all' + reconall_multithread_options)
=======
    run.command('recon-all -sd ' + app.tempDir + ' -subjid freesurfer -i T1_registered.nii')
    run.command('recon-all -sd ' + app.tempDir + ' -subjid freesurfer -all')
>>>>>>> dca0a769

    # Grab the relevant parcellation image and target lookup table for conversion
    parc_image_path = os.path.join('freesurfer', 'mri')
    if app.args.parcellation == 'fs_2005':
      parc_image_path = os.path.join(parc_image_path, 'aparc+aseg.mgz')
    else:
      parc_image_path = os.path.join(parc_image_path, 'aparc.a2009s+aseg.mgz')

    # Perform the index conversion
    run.command('labelconvert ' + parc_image_path + ' ' + parc_lut_file + ' ' + mrtrix_lut_file + ' parc_init.mif')
    if app.cleanup:
      run.function(shutil.rmtree, 'freesurfer')

    # Fix the sub-cortical grey matter parcellations using FSL FIRST
    run.command('labelsgmfix parc_init.mif T1_registered.mif ' + mrtrix_lut_file + ' parc.mif')
    file.delTemporary('parc_init.mif')

  elif app.args.parcellation == 'aal' or app.args.parcellation == 'aal2':

    # Can use MNI152 image provided with FSL for registration
    run.command(flirt_cmd + ' -ref ' + mni152_path + ' -in T1_registered.nii -omat T1_to_MNI_FLIRT.mat -dof 12')
    run.command('transformconvert T1_to_MNI_FLIRT.mat T1_registered.nii ' + mni152_path + ' flirt_import T1_to_MNI_MRtrix.mat')
    file.delTemporary('T1_to_MNI_FLIRT.mat')
    run.command('transformcalc T1_to_MNI_MRtrix.mat invert MNI_to_T1_MRtrix.mat')
    file.delTemporary('T1_to_MNI_MRtrix.mat')
    run.command('mrtransform ' + parc_image_path + ' AAL.mif -linear MNI_to_T1_MRtrix.mat '
                '-template T1_registered.mif -interp nearest')
    file.delTemporary('MNI_to_T1_MRtrix.mat')
    run.command('labelconvert AAL.mif ' + parc_lut_file + ' ' + mrtrix_lut_file + ' parc.mif')
    file.delTemporary('AAL.mif')

  else:
    app.error('Unknown parcellation scheme requested: ' + app.args.parcellation)
  file.delTemporary('T1_registered.nii')

  # Step 14: Generate the tractogram
  # If not manually specified, determine the appropriate number of streamlines based on the number of nodes in the parcellation:
  #   mean edge weight of 1,000 streamlines
  # A smaller FOD amplitude threshold of 0.06 (default 0.1) is used for tracking due to the use of the msmt_csd
  #   algorithm, which imposes a hard rather than soft non-negativity constraint
  num_nodes = int(image.statistic('parc.mif', 'max'))
  num_streamlines = 1000 * num_nodes * num_nodes
  if app.args.streamlines:
    num_streamlines = app.args.streamlines
  run.command('tckgen FOD_WM.mif tractogram.tck -act 5TT.mif -backtrack -crop_at_gmwmi -cutoff 0.06 -maxlength 250 -power 0.33 '
              '-select ' + str(num_streamlines) + ' -seed_dynamic FOD_WM.mif')

  # Step 15: Use SIFT2 to determine streamline weights
  fd_scale_gm_option = ''
  if not multishell:
    fd_scale_gm_option = ' -fd_scale_gm'
  run.command('tcksift2 tractogram.tck FOD_WM.mif weights.csv -act 5TT.mif -out_mu mu.txt' + fd_scale_gm_option)

  # Step 16: Generate a TDI (to verify that SIFT2 has worked correctly)
  with open('mu.txt', 'r') as f:
    mu = float(f.read())
  run.command('tckmap tractogram.tck -tck_weights_in weights.csv -template FOD_WM.mif -precise - | '
              'mrcalc - ' + str(mu) + ' -mult tdi.mif')

  # Step 17: Generate the connectome
  #          Only provide the standard density-weighted connectome for now
<<<<<<< HEAD
  run.command('tck2connectome tractogram.tck parc.mif connectome.csv -tck_weights_in weights.csv -out_assignments assignments.csv')
  file.delTempFile('weights.csv')
=======
  run.command('tck2connectome tractogram.tck parc.mif connectome.csv -tck_weights_in weights.csv')
  file.delTemporary('weights.csv')
>>>>>>> dca0a769

  # Move necessary files to output directory
  run.function(shutil.copy, 'connectome.csv', os.path.join(output_dir, 'connectome', label + '_connectome.csv'))
  run.command('mrconvert parc.mif ' + os.path.join(output_dir, 'connectome', label + '_parcellation.nii.gz'))
  run.command('mrconvert dwi.mif ' + os.path.join(output_dir, 'dwi', label + '_dwi.nii.gz')
              + ' -export_grad_fsl ' + os.path.join(output_dir, 'dwi', label + '_dwi.bvec') + ' ' + os.path.join(output_dir, 'dwi', label + '_dwi.bval')
              + ' -json_export ' + os.path.join(output_dir, 'dwi', label + '_dwi.json'))
  run.command('mrconvert tdi.mif ' + os.path.join(output_dir, 'dwi', label + '_tdi.nii.gz'))
  run.function(shutil.copy, 'mu.txt', os.path.join(output_dir, 'connectome', label + '_mu.txt'))
  run.function(shutil.copy, 'response_wm.txt', os.path.join(output_dir, 'dwi', label + '_response.txt'))

  # Manually wipe and zero the temp directory (since we might be processing more than one subject)
  os.chdir(cwd)
  if app.cleanup:
    app.console('Deleting temporary directory ' + app.tempDir)
    # Can't use run.function() here; it'll try to write to the log file that resides in the temp directory just deleted
    shutil.rmtree(app.tempDir)
  else:
    app.console('Contents of temporary directory kept, location: ' + app.tempDir)
  app.tempDir = ''

# End of runSubject() function









def runGroup(output_dir):

  # Check presence of all required input files before proceeding
  # Pre-calculate paths of all files since many will be used in more than one location
  class subjectPaths(object):
    def __init__(self, label):
      self.in_dwi = os.path.join(output_dir, label, 'dwi', label + '_dwi.nii.gz')
      self.in_bvec = os.path.join(output_dir, label, 'dwi', label + '_dwi.bvec')
      self.in_bval = os.path.join(output_dir, label, 'dwi', label + '_dwi.bval')
      self.in_json = os.path.join(output_dir, label, 'dwi', label + '_dwi.json')
      self.in_rf = os.path.join(output_dir, label, 'dwi', label + '_response.txt')
      self.in_connectome = os.path.join(output_dir, label, 'connectome', label + '_connectome.csv')
      self.in_mu = os.path.join(output_dir, label, 'connectome', label + '_mu.txt')

      for entry in vars(self).values():
        if not os.path.exists(entry):
          app.error('Unable to find critical subject data (expected location: ' + entry + ')')

      with open(self.in_mu, 'r') as f:
        self.mu = float(f.read())

      self.RF = []
      with open(self.in_rf, 'r') as f:
        for line in f:
          self.RF.append([ float(v) for v in line.split() ])

      self.temp_mask = os.path.join('masks',  label + '.mif')
      self.temp_fa = os.path.join('images', label + '.mif')
      self.temp_bzero = os.path.join('bzeros', label + '.mif')
      self.temp_warp = os.path.join('warps',  label + '.mif')
      self.temp_voxels = os.path.join('voxels', label + '.mif')
      self.median_bzero = 0.0
      self.dwiintensitynorm_factor = 1.0
      self.RF_multiplier = 1.0
      self.global_multiplier = 1.0
      self.temp_connectome = os.path.join('connectomes', label + '.csv')
      self.out_scale_bzero = os.path.join(output_dir, label, 'connectome', label + '_scalefactor_bzero.csv')
      self.out_scale_RF = os.path.join(output_dir, label, 'connectome', label + '_scalefactor_response.csv')
      self.out_connectome = os.path.join(output_dir, label, 'connectome', label + '_connectome_scaled.csv')

      self.label = label

  subject_list = ['sub-' + sub_dir.split("-")[-1] for sub_dir in glob.glob(os.path.join(output_dir, 'sub-*'))]
  if not subject_list:
    app.error('No processed subject data found in output directory for group analysis')
  subjects = []
  for label in subject_list:
    subjects.append(subjectPaths(label))

  app.makeTempDir()
  app.gotoTempDir()

  # First pass through subject data in group analysis:
  #   - Grab DWI data (written back from single-subject analysis back into BIDS format)
  #   - Generate mask and FA images to be used in populate template generation
  #   - Generate mean b=0 image for each subject for later use
  progress = app.progressBar('Importing and preparing subject data', len(subjects))
  run.function(os.makedirs, 'bzeros')
  run.function(os.makedirs, 'images')
  run.function(os.makedirs, 'masks')
  for s in subjects:
    grad_import_option = ' -fslgrad ' + s.in_bvec + ' ' + s.in_bval
    run.command('dwi2mask ' + s.in_dwi + ' ' + s.temp_mask + grad_import_option)
    run.command('dwi2tensor ' + s.in_dwi + ' - -mask ' + s.temp_mask + grad_import_option + ' | tensor2metric - -fa ' + s.temp_fa)
    run.command('dwiextract ' + s.in_dwi + grad_import_option + ' - -bzero | mrmath - mean ' + s.temp_bzero + ' -axis 3')
    progress.increment()
  progress.done()

  # First group-level calculation: Generate the population FA template
  app.console('Generating population template for inter-subject intensity normalisation WM mask derivation')
  run.command('population_template images -mask_dir masks -warp_dir warps template.mif '
              '-type rigid_affine_nonlinear -rigid_scale 0.25,0.5,0.8,1.0 -affine_scale 0.7,0.8,1.0,1.0 '
              '-nl_scale 0.5,0.75,1.0,1.0,1.0 -nl_niter 5,5,5,5,5 -linear_no_pause')
  file.delTemporary('images')
  file.delTemporary('masks')

  # Second pass through subject data in group analysis:
  #   - Warp template FA image back to subject space & threshold to define a WM mask in subject space
  #   - Calculate the median subject b=0 value within this mask
  #   - Store this in a file, and contribute to calculation of the mean of these values across subjects
  #   - Contribute to the group average response function
  progress = app.progressBar('Generating group-average response function and intensity normalisation factors', len(subjects)+1)
  run.function(os.makedirs, 'voxels')
  sum_median_bzero = 0.0
  sum_RF = []
  for s in subjects:
    run.command('mrtransform template.mif -warp_full ' + s.temp_warp + ' - -from 2 -template ' + s.temp_bzero + ' | '
                'mrthreshold - ' + s.temp_voxels + ' -abs 0.4')
    s.median_bzero = float(image.statistic(s.temp_bzero, 'median', '-mask ' + s.temp_voxels))
    file.delTemporary(s.temp_bzero)
    file.delTemporary(s.temp_voxels)
    file.delTemporary(s.temp_warp)
    sum_median_bzero += s.median_bzero
    if sum_RF:
      sum_RF = [[a+b for a, b in zip(one, two)] for one, two in zip(sum_RF, s.RF)]
    else:
      sum_RF = s.RF
    progress.increment()
  file.delTemporary('bzeros')
  file.delTemporary('voxels')
  file.delTemporary('warps')
  progress.done()

  # Second group-level calculation:
  #   - Calculate the mean of median b=0 values
  #   - Calculate the mean response function, and extract the l=0 values from it
  mean_median_bzero = sum_median_bzero / len(subjects)
  mean_RF = [[v/len(subjects) for v in line] for line in sum_RF]
  mean_RF_lzero = [line[0] for line in mean_RF]

  # Third pass through subject data in group analysis:
  #   - Scale the connectome strengths:
  #     - Multiply by SIFT proportionality coefficient mu
  #     - Multiply by (mean median b=0) / (subject median b=0)
  #     - Multiply by (subject RF size) / (mean RF size)
  #         (needs to account for multi-shell data)
  #   - Write the result to file
  progress = app.progressBar('Applying normalisation scaling to subject connectomes', len(subjects))
  run.function(os.makedirs, 'connectomes')
  for s in subjects:
    RF_lzero = [line[0] for line in s.RF]
    s.RF_multiplier = 1.0
    for (mean, subj) in zip(mean_RF_lzero, RF_lzero):
      s.RF_multiplier = s.RF_multiplier * subj / mean
    # Don't want to be scaling connectome independently for differences in RF l=0 terms across all shells;
    #   use the geometric mean of the per-shell scale factors
    s.RF_multiplier = math.pow(s.RF_multiplier, 1.0 / len(mean_RF_lzero))

    s.bzero_multiplier = mean_median_bzero / s.median_bzero

    s.global_multiplier = s.mu * s.bzero_multiplier * s.RF_multiplier

    connectome = [ ]
    with open(s.in_connectome, 'r') as f:
      for line in f:
        connectome.append([float(v) for v in line.split()])
    with open(s.temp_connectome, 'w') as f:
      for line in connectome:
        f.write(' '.join([str(v*s.global_multiplier) for v in line]) + '\n')
    progress.increment()
  progress.done()

  # Third group-level calculation: Generate the group mean connectome
  # For any higher-level analysis (e.g. NBSE, computing connectome global measures, etc.),
  #   trying to incorporate such analysis into this particular pipeline script is likely to
  #   overly complicate the interface, and not actually provide much in terms of
  #   convenience / reproducibility guarantees. The primary functionality of this group-level
  #   analysis is therefore to achieve inter-subject connection density normalisation; users
  #   then have the flexibility to subsequently analyse the data however they choose (ideally
  #   based on subject classification data provided with the BIDS-compliant dataset).
  progress = app.progressBar('Calculating group mean connectome', len(subjects)+1)
  mean_connectome = []
  for s in subjects:
    connectome = []
    with open(s.temp_connectome, 'r') as f:
      for line in f:
        connectome.append([float(v) for v in line.split()])
    if mean_connectome:
      mean_connectome = [[c1+c2 for c1, c2 in zip(r1, r2)] for r1, r2 in zip(mean_connectome, connectome)]
    else:
      mean_connectome = connectome
    progress.increment()

  mean_connectome = [[v/len(subjects) for v in row] for row in mean_connectome]
  progress.done()

  # Write results of interest back to the output directory;
  #   both per-subject and group information
  progress = app.progressBar('Writing results to output directory', len(subjects)+2)
  for s in subjects:
    run.function(shutil.copyfile, s.temp_connectome, s.out_connectome)
    with open(s.out_scale_bzero, 'w') as f:
      f.write(str(s.bzero_multiplier))
    with open(s.out_scale_RF, 'w') as f:
      f.write(str(s.RF_multiplier))
    progress.increment()

  with open(os.path.join(output_dir, 'mean_response.txt'), 'w') as f:
    for row in mean_RF:
      f.write(' '.join([str(v) for v in row]) + '\n')
  progress.increment()
  with open(os.path.join(output_dir, 'mean_connectome.csv'), 'w') as f:
    for row in mean_connectome:
      f.write(' '.join([str(v) for v in row]) + '\n')
  progress.done()

# End of runGroup() function








analysis_choices = [ 'participant', 'group' ]
parcellation_choices = [ 'aal', 'aal2', 'fs_2005', 'fs_2009' ]

app.init('Robert E. Smith (robert.smith@florey.edu.au)',
         'Generate structural connectomes based on diffusion-weighted and T1-weighted image data using state-of-the-art reconstruction tools, particularly those provided in MRtrix3')

# If running within a container, erase existing standard options, and fill with only desired options
if is_container:
  for option in reversed(app.cmdline._actions):
    app.cmdline._handle_conflict_resolve(None, [(option.option_strings[0],option)])
  # app.cmdline._action_groups[2] is "Standard options" that was created earlier
  app.cmdline._action_groups[2].add_argument('-d', '--debug', dest='debug', action='store_true', help='In the event of encountering an issue with the script, re-run with this flag set to provide more useful information to the developer')
  app.cmdline._action_groups[2].add_argument('-h', '--help', dest='help', action='store_true', help='Display help information for the script')
  app.cmdline._action_groups[2].add_argument('-n', '--n_cpus', metavar='number', dest='nthreads', help='Use this number of threads in MRtrix3 multi-threaded applications (0 disables multi-threading)')
  app.cmdline._action_groups[2].add_argument('-v', '--version', action='version', version=__version__)

app.cmdline.add_argument('bids_dir', help='The directory with the input dataset formatted according to the BIDS standard.')
app.cmdline.add_argument('output_dir', help='The directory where the output files should be stored. If you are running group level analysis, this folder should be prepopulated with the results of the participant level analysis.')
app.cmdline.add_argument('analysis_level', help='Level of the analysis that will be performed. Multiple participant level analyses can be run independently (in parallel) using the same output_dir. Options are: ' + ', '.join(analysis_choices), choices=analysis_choices)
batch_options = app.cmdline.add_argument_group('Options specific to the batch processing of subject data')
batch_options.add_argument(option_prefix + 'participant_label', nargs='+', help='The label(s) of the participant(s) that should be analyzed. The label(s) correspond(s) to sub-<participant_label> from the BIDS spec (so it does _not_ include "sub-"). If this parameter is not provided, all subjects will be analyzed sequentially. Multiple participants can be specified with a space-separated list.')
participant_options = app.cmdline.add_argument_group('Options that are relevant to participant-level analysis')
if not is_container:
  participant_options.add_argument(option_prefix + 'atlas_path', help='The path to search for an atlas parcellation (may be necessary when the script is executed outside of the BIDS App container')
participant_options.add_argument(option_prefix + 'parcellation', help='The choice of connectome parcellation scheme (compulsory for participant-level analysis). Options are: ' + ', '.join(parcellation_choices), choices=parcellation_choices)
participant_options.add_argument(option_prefix + 'preprocessed', action='store_true', help='Indicate that the subject DWI data have been preprocessed, and hence initial image processing steps will be skipped (also useful for testing)')
participant_options.add_argument(option_prefix + 'streamlines', type=int, help='The number of streamlines to generate for each subject')

app.parse()


if app.isWindows():
  app.error('Script cannot be run on Windows due to FSL dependency')

if find_executable('bids-validator'):
  run.command('bids-validator ' + app.args.bids_dir)
else:
  app.warn('BIDS validator script not installed; proceeding without validation of input data')

# Running participant level
if app.args.analysis_level == 'participant':

  subjects_to_analyze = [ ]
  # Only run a subset of subjects
  if app.args.participant_label:
    subjects_to_analyze = [ 'sub-' + sub_index for sub_index in app.args.participant_label ]
    for subject_dir in subjects_to_analyze:
      if not os.path.isdir(os.path.join(app.args.bids_dir, subject_dir)):
        app.error('Unable to find directory for subject: ' + subject_dir)
  # Run all subjects sequentially
  else:
    subject_dirs = glob.glob(os.path.join(app.args.bids_dir, 'sub-*'))
    subjects_to_analyze = [ 'sub-' + directory.split("-")[-1] for directory in subject_dirs ]
    if not subjects_to_analyze:
      app.error('Could not find any subjects in BIDS directory')

  for subject_label in subjects_to_analyze:
    app.console('Commencing execution for subject ' + subject_label)
    runSubject(app.args.bids_dir, subject_label, os.path.abspath(app.args.output_dir))

# Running group level
elif app.args.analysis_level == 'group':

  if app.args.participant_label:
    app.error('Cannot use --participant_label option when performing group analysis')
  runGroup(os.path.abspath(app.args.output_dir))

app.complete()<|MERGE_RESOLUTION|>--- conflicted
+++ resolved
@@ -247,18 +247,11 @@
     # Step 2: Gibbs ringing removal (if available)
     if unring_cmd:
       run.command(unring_cmd + ' dwi_denoised.nii dwi_unring' + fsl_suffix + ' -n 100')
-<<<<<<< HEAD
-      file.delTempFile('dwi_denoised.nii')
-      run.command('mrconvert dwi_unring' + fsl_suffix + ' dwi_unring.mif -json_import input.json')
-      file.delTempFile('dwi_unring' + fsl_suffix)
-      file.delTempFile('input.json')
-=======
       file.delTemporary('dwi_denoised.nii')
       unring_output_path = fsl.findImage('dwi_unring')
       run.command('mrconvert ' + unring_output_path + ' dwi_unring.mif -json_import input.json')
       file.delTemporary(unring_output_path)
       file.delTemporary('input.json')
->>>>>>> dca0a769
 
     # If fmap images and DWIs have been concatenated, now is the time to split them back apart
     dwipreproc_input = 'dwi_unring.mif' if unring_cmd else 'dwi_denoised.mif'
@@ -360,13 +353,8 @@
   if app.args.parcellation == 'fs_2005' or app.args.parcellation == 'fs_2009':
 
     # Run FreeSurfer pipeline on this subject's T1 image
-<<<<<<< HEAD
-    run.command('recon-all -sd ' + app._tempDir + ' -subjid freesurfer -i T1_registered.nii')
-    run.command('recon-all -sd ' + app._tempDir + ' -subjid freesurfer -all' + reconall_multithread_options)
-=======
     run.command('recon-all -sd ' + app.tempDir + ' -subjid freesurfer -i T1_registered.nii')
-    run.command('recon-all -sd ' + app.tempDir + ' -subjid freesurfer -all')
->>>>>>> dca0a769
+    run.command('recon-all -sd ' + app_tempDir + ' -subjid freesurfer -all' + reconall_multithread_options)
 
     # Grab the relevant parcellation image and target lookup table for conversion
     parc_image_path = os.path.join('freesurfer', 'mri')
@@ -428,13 +416,8 @@
 
   # Step 17: Generate the connectome
   #          Only provide the standard density-weighted connectome for now
-<<<<<<< HEAD
   run.command('tck2connectome tractogram.tck parc.mif connectome.csv -tck_weights_in weights.csv -out_assignments assignments.csv')
-  file.delTempFile('weights.csv')
-=======
-  run.command('tck2connectome tractogram.tck parc.mif connectome.csv -tck_weights_in weights.csv')
   file.delTemporary('weights.csv')
->>>>>>> dca0a769
 
   # Move necessary files to output directory
   run.function(shutil.copy, 'connectome.csv', os.path.join(output_dir, 'connectome', label + '_connectome.csv'))
