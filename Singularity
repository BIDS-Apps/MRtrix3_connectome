Bootstrap: debootstrap
MirrorURL: http://us.archive.ubuntu.com/ubuntu/
OSVersion: bionic
Include: apt file gnupg

%labels
MAINTAINER Robert E. Smith <robert.smith@florey.edu.au>

%files
    mrtrix3_connectome.py /mrtrix3_connectome.py
    neurodebian.gpg /neurodebian.gpg
    version /version

%environment

# ANTs
    ANTSPATH=/usr/lib/ants
    export ANTSPATH

# FreeSurfer
    OS=Linux
    SUBJECTS_DIR=/opt/freesurfer/subjects
    FSF_OUTPUT_FORMAT=nii.gz
    MNI_DIR=/opt/freesurfer/mni
    LOCAL_DIR=/opt/freesurfer/local
    FREESURFER_HOME=/opt/freesurfer
    FSFAST_HOME=/opt/freesurfer/fsfast
    MINC_BIN_DIR=/opt/freesurfer/mni/bin
    MINC_LIB_DIR=/opt/freesurfer/mni/lib
    MNI_DATAPATH=/opt/freesurfer/mni/data
    FMRI_ANALYSIS_DIR=/opt/freesurfer/fsfast
    PERL5LIB=/opt/freesurfer/mni/lib/perl5/5.8.5
    MNI_PERL5LIB=/opt/freesurfer/mni/lib/perl5/5.8.5
    export OS SUBJECTS_DIR FSF_OUTPUT_FORMAT MNI_DIR LOCAL_DIR FREESURFER_HOME FSFAST_HOME MINC_BIN_DIR MINC_LIB_DIR MNI_DATAPATH FMRI_ANALYSIS_DIR PERL5LIB MNI_PERL5LIB
# FSL
    FSLDIR=/opt/fsl
    FSLOUTPUTTYPE=NIFTI
    FSLMULTIFILEQUIT=TRUE
    FSLTCLSH=/opt/fsl/bin/fsltclsh
    FSLWISH=/opt/fsl/bin/fslwish
    export FSLDIR FSLOUTPUTTYPE FSLMULTIFILEQUIT FSLTCLSH FSLWISH
# MRtrix3
    PYTHONPATH=/opt/mrtrix3/lib:$PYTHONPATH
    export PYTHONPATH
# All
    LD_LIBRARY_PATH=/usr/local/cuda/lib64:/usr/local/cuda/bin:/.singularity.d/libs:/usr/lib:/opt/fsl/lib:$LD_LIBRARY_PATH
    export LD_LIBRARY_PATH
    PATH=/opt/mrtrix3/bin:/usr/local/cuda/bin:/usr/lib/ants:/opt/freesurfer/bin:/opt/freesurfer/mni/bin:/opt/fsl/bin:/opt/ROBEX:$PATH
    export PATH

%post
# Non-interactive installation of packages
    export DEBIAN_FRONTEND=noninteractive

# Grab additional repositories
    sed -i 's/main/main restricted universe multiverse/g' /etc/apt/sources.list
    apt-get update && apt-get upgrade -y

# Base requirements
    apt-get update && apt-get install -y bc build-essential curl dc git libegl1-mesa-dev libopenblas-dev nano perl-modules-5.26 python python3 tar tcsh tzdata unzip wget

# PPA for newer version of nodejs, which is required for bids-validator
    curl -sL https://deb.nodesource.com/setup_12.x -o nodesource_setup.sh && bash nodesource_setup.sh && rm -f nodesource_setup.sh
    apt-get update && apt-get install -y nodejs

# NeuroDebian setup
    wget -qO- http://neuro.debian.net/lists/bionic.au.full | tee -a /etc/apt/sources.list
    apt-key add /neurodebian.gpg && apt-get update

    # Additional dependencies for MRtrix3 compilation
    apt-get install -y libeigen3-dev libfftw3-dev libpng-dev libtiff5-dev zlib1g-dev

# Neuroimaging software / data dependencies
    wget -qO- https://surfer.nmr.mgh.harvard.edu/pub/dist/freesurfer/7.1.1/freesurfer-linux-centos8_x86_64-7.1.1.tar.gz | tar zx -C /opt --exclude='freesurfer/trctrain' --exclude='freesurfer/subjects/fsaverage_sym' --exclude='freesurfer/subjects/fsaverage3' --exclude='freesurfer/subjects/fsaverage4' --exclude='freesurfer/subjects/fsaverage6' --exclude='freesurfer/subjects/cvs_avg35' --exclude='freesurfer/subjects/cvs_avg35_inMNI152' --exclude='freesurfer/subjects/bert' --exclude='freesurfer/subjects/V1_average' --exclude='freesurfer/average/mult-comp-cor' --exclude='freesurfer/lib/qt'
    echo "cHJpbnRmICJyb2JlcnQuc21pdGhAZmxvcmV5LmVkdS5hdVxuMjg1NjdcbiAqQ3FLLjFwTXY4ZE5rXG4gRlNvbGRZRXRDUFZqNlxuIiA+IC9vcHQvZnJlZXN1cmZlci9saWNlbnNlLnR4dAo=" | base64 -d | sh
    FREESURFER_HOME=/opt/freesurfer /bin/bash -c 'source /opt/freesurfer/SetUpFreeSurfer.sh'
    apt-get install -y ants=2.2.0-1ubuntu1
    wget -q http://fsl.fmrib.ox.ac.uk/fsldownloads/fslinstaller.py
    chmod 775 fslinstaller.py
    python2 /fslinstaller.py -d /opt/fsl -V 6.0.4 -q
    rm /fslinstaller.py
    which immv || ( echo "FSLPython not properly configured; re-running" && rm -rf /opt/fsl/fslpython && /opt/fsl/etc/fslconf/fslpython_install.sh -f /opt/fsl || ( cat /tmp/fslpython*/fslpython_miniconda_installer.log && exit 1 ) )
    wget -qO- "https://www.nitrc.org/frs/download.php/5994/ROBEXv12.linux64.tar.gz//?i_agree=1&download_now=1" | tar zx -C /opt
    npm install -gq bids-validator@1.5.3

# apt cleanup to recover as much space as possible
    apt-get remove libegl1-mesa-dev -y && apt-get autoremove -y
    apt-get clean && rm -rf /var/lib/apt/lists/* /tmp/* /var/tmp/*

# Download additional data for neuroimaging software, e.g. templates / atlases
    wget -qO- http://www.gin.cnrs.fr/AAL_files/aal_for_SPM12.tar.gz | tar zx -C /opt
    wget -qO- http://www.gin.cnrs.fr/AAL2_files/aal2_for_SPM12.tar.gz | tar zx -C /opt
    wget -q https://github.com/AlistairPerry/CCA/raw/master/parcellations/512inMNI.nii -O /opt/512inMNI.nii
    wget -qO- http://www.nitrc.org/frs/download.php/5906/ADHD200_parcellations.tar.gz | tar zx -C /opt
    wget -q "https://s3-eu-west-1.amazonaws.com/pfigshare-u-files/5528816/lh.HCPMMP1.annot" -O /opt/freesurfer/subjects/fsaverage/label/lh.HCPMMP1.annot
    wget -q "https://s3-eu-west-1.amazonaws.com/pfigshare-u-files/5528819/rh.HCPMMP1.annot" -O /opt/freesurfer/subjects/fsaverage/label/rh.HCPMMP1.annot
    mkdir /opt/brainnetome
    wget -q "http://ddl.escience.cn/f/IiyU?func=download&rid=8135438" -O /opt/freesurfer/average/rh.BN_Atlas.gcs || wget -q "https://osf.io/e6zkg/download" -O /opt/freesurfer/average/rh.BN_Atlas.gcs
    wget -q "http://ddl.escience.cn/f/IiyP?func=download&rid=8135433" -O /opt/freesurfer/average/lh.BN_Atlas.gcs || wget -q "https://osf.io/af9ut/download" -O /opt/freesurfer/average/lh.BN_Atlas.gcs
    wget -q "http://ddl.escience.cn/f/PC7Q?func=download&rid=9882718" -O /opt/freesurfer/average/BN_Atlas_subcortex.gca || wget -q "https://osf.io/k2cd8/download" -O /opt/freesurfer/average/BN_Atlas_subcortex.gca
    wget -q "http://ddl.escience.cn/f/PC7O?func=download&rid=9882716" -O /opt/brainnetome/BN_Atlas_246_LUT.txt || wget -q "https://osf.io/eb7pm/download" -O /opt/brainnetome/BN_Atlas_246_LUT.txt
    wget -q "http://ddl.escience.cn/f/Bvhg?func=download&rid=6516020" -O /opt/brainnetome/BNA_MPM_thr25_1.25mm.nii.gz || wget -q "https://osf.io/dbqep/download" -O /opt/brainnetome/BNA_MPM_thr25_1.25mm.nii.gz
    cp /opt/brainnetome/BN_Atlas_246_LUT.txt /opt/freesurfer/
    wget -qO- "https://github.com/ThomasYeoLab/CBIG/archive/v0.11.1-Wu2017_RegistrationFusion.tar.gz" | tar zx -C /opt
    cp /opt/CBIG-0.11.1-Wu2017_RegistrationFusion/stable_projects/brain_parcellation/Yeo2011_fcMRI_clustering/1000subjects_reference/Yeo_JNeurophysiol11_SplitLabels/fsaverage5/label/*h.Yeo2011_*Networks_N1000.split_components.annot /opt/freesurfer/subjects/fsaverage5/label/
    cp /opt/CBIG-0.11.1-Wu2017_RegistrationFusion/stable_projects/brain_parcellation/Yeo2011_fcMRI_clustering/1000subjects_reference/Yeo_JNeurophysiol11_SplitLabels/project_to_individual/Yeo2011_*networks_Split_Components_LUT.txt /opt/freesurfer/
    mkdir /opt/Yeo2011
    cp /opt/CBIG-0.11.1-Wu2017_RegistrationFusion/stable_projects/brain_parcellation/Yeo2011_fcMRI_clustering/1000subjects_reference/Yeo_JNeurophysiol11_SplitLabels/MNI152/Yeo2011_*Networks_N1000.split_components.FSL_MNI152_*mm.nii.gz /opt/Yeo2011/
    cp /opt/CBIG-0.11.1-Wu2017_RegistrationFusion/stable_projects/brain_parcellation/Yeo2011_fcMRI_clustering/1000subjects_reference/Yeo_JNeurophysiol11_SplitLabels/MNI152/*Networks_ColorLUT_freeview.txt /opt/Yeo2011/
    rm -rf /opt/CBIG-0.11.1-Wu2017_RegistrationFusion

# MRtrix3 setup
<<<<<<< HEAD
    git clone -b 3.0.2 --depth 1 https://github.com/MRtrix3/mrtrix3.git /opt/mrtrix3 && cd /opt/mrtrix3 && python3 configure -nogui && python3 build -persistent -nopaginate && git describe --tags > /mrtrix3_version && rm -rf cmd/ core/ src/ testing/ tmp/ && cd ../../
    wget -q "https://osf.io/v8n5g/download" -O /opt/mrtrix3/share/mrtrix3/labelconvert/Yeo2011_7N_split.txt
    wget -q "https://osf.io/ug2ef/download" -O /opt/mrtrix3/share/mrtrix3/labelconvert/Yeo2011_17N_split.txt
=======
# Commitish is 3.0.2 plus relevant hotfix
    git clone -b 4ab54489f40997f7da1e1915c2adde3373cf6039 --depth 1 https://github.com/MRtrix3/mrtrix3.git && cd mrtrix3 && python3 configure -nogui && python3 build -persistent -nopaginate && git describe --tags > /mrtrix3_version && rm -rf cmd/ core/ src/ testing/ tmp/ && cd ..
    wget -q "https://osf.io/v8n5g/download" -O /mrtrix3/share/mrtrix3/labelconvert/Yeo2011_7N_split.txt
    wget -q "https://osf.io/ug2ef/download" -O /mrtrix3/share/mrtrix3/labelconvert/Yeo2011_17N_split.txt
>>>>>>> 673cbabb

# MRtrix3_connectome script
    chmod 775 /mrtrix3_connectome.py

%runscript
    exec /usr/bin/python /mrtrix3_connectome.py "$@"<|MERGE_RESOLUTION|>--- conflicted
+++ resolved
@@ -110,16 +110,10 @@
     rm -rf /opt/CBIG-0.11.1-Wu2017_RegistrationFusion
 
 # MRtrix3 setup
-<<<<<<< HEAD
-    git clone -b 3.0.2 --depth 1 https://github.com/MRtrix3/mrtrix3.git /opt/mrtrix3 && cd /opt/mrtrix3 && python3 configure -nogui && python3 build -persistent -nopaginate && git describe --tags > /mrtrix3_version && rm -rf cmd/ core/ src/ testing/ tmp/ && cd ../../
+# Commitish is 3.0.2 plus relevant hotfix
+    git clone -b 4ab54489f40997f7da1e1915c2adde3373cf6039 --depth 1 https://github.com/MRtrix3/mrtrix3.git /opt/mrtrix3 && cd /opt/mrtrix3 && python3 configure -nogui && python3 build -persistent -nopaginate && git describe --tags > /mrtrix3_version && rm -rf cmd/ core/ src/ testing/ tmp/ && cd ../../
     wget -q "https://osf.io/v8n5g/download" -O /opt/mrtrix3/share/mrtrix3/labelconvert/Yeo2011_7N_split.txt
     wget -q "https://osf.io/ug2ef/download" -O /opt/mrtrix3/share/mrtrix3/labelconvert/Yeo2011_17N_split.txt
-=======
-# Commitish is 3.0.2 plus relevant hotfix
-    git clone -b 4ab54489f40997f7da1e1915c2adde3373cf6039 --depth 1 https://github.com/MRtrix3/mrtrix3.git && cd mrtrix3 && python3 configure -nogui && python3 build -persistent -nopaginate && git describe --tags > /mrtrix3_version && rm -rf cmd/ core/ src/ testing/ tmp/ && cd ..
-    wget -q "https://osf.io/v8n5g/download" -O /mrtrix3/share/mrtrix3/labelconvert/Yeo2011_7N_split.txt
-    wget -q "https://osf.io/ug2ef/download" -O /mrtrix3/share/mrtrix3/labelconvert/Yeo2011_17N_split.txt
->>>>>>> 673cbabb
 
 # MRtrix3_connectome script
     chmod 775 /mrtrix3_connectome.py
